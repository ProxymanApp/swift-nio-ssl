//===----------------------------------------------------------------------===//
//
// This source file is part of the SwiftNIO open source project
//
// Copyright (c) 2017-2021 Apple Inc. and the SwiftNIO project authors
// Licensed under Apache License v2.0
//
// See LICENSE.txt for license information
// See CONTRIBUTORS.txt for the list of SwiftNIO project authors
//
// SPDX-License-Identifier: Apache-2.0
//
//===----------------------------------------------------------------------===//

<<<<<<< HEAD
//#if compiler(>=5.1) && compiler(<5.4)
//@_implementationOnly import CNIOBoringSSL
//@_implementationOnly import CNIOBoringSSLShims
//#else
//import CNIOBoringSSL
//import CNIOBoringSSLShims
//#endif

// Import all (header + implementation)
// Otherwise, this following func is error
// static public func fromUnsafePointer(takingOwnership pointer: UnsafeMutablePointer<EVP_PKEY>) -> NIOSSLPrivateKey

import CNIOBoringSSL
import CNIOBoringSSLShims
import NIO
=======
@_implementationOnly import CNIOBoringSSL
@_implementationOnly import CNIOBoringSSLShims
import NIOCore

#if os(macOS) || os(iOS) || os(watchOS) || os(tvOS)
import Darwin.C
#elseif os(Linux) || os(FreeBSD) || os(Android)
import Glibc
#else
#error("unsupported os")
#endif

>>>>>>> 76164f02
#if os(macOS) || os(iOS) || os(watchOS) || os(tvOS)
import struct Darwin.time_t
#elseif canImport(Glibc)
import struct Glibc.time_t
#endif

/// A reference to a BoringSSL Certificate object (`X509 *`).
///
/// This thin wrapper class allows us to use ARC to automatically manage
/// the memory associated with this TLS certificate. That ensures that BoringSSL
/// will not free the underlying buffer until we are done with the certificate.
///
/// This class also provides several convenience constructors that allow users
/// to obtain an in-memory representation of a TLS certificate from a buffer of
/// bytes or from a file path.
public class NIOSSLCertificate {
<<<<<<< HEAD
    public let _ref: UnsafeMutableRawPointer/*<X509>*/
=======
    @usableFromInline
    internal let _ref: OpaquePointer/*<X509>*/

    @inlinable
    internal func withUnsafeMutableX509Pointer<ResultType>(_ body: (OpaquePointer) throws -> ResultType) rethrows -> ResultType {
        return try body(self._ref)
    }
>>>>>>> 76164f02

    // Internal to this class we can just access the ref directly.
    private var ref: OpaquePointer {
        return self._ref
    }

    internal enum AlternativeName {
        case dnsName([UInt8])
        case ipAddress(IPAddress)
    }

    internal enum IPAddress {
        case ipv4(in_addr)
        case ipv6(in6_addr)
    }
    
    public var serialNumber: [UInt8] {
        let serialNumber = CNIOBoringSSL_X509_get_serialNumber(self.ref)!
        return Array(UnsafeBufferPointer(start: serialNumber.pointee.data, count: Int(serialNumber.pointee.length)))
    }

    private init(withOwnedReference ref: OpaquePointer) {
        self._ref = ref
    }

    /// Create a NIOSSLCertificate from a file at a given path in either PEM or
    /// DER format.
    ///
    /// Note that this method will only ever load the first certificate from a given file.
    public convenience init(file: String, format: NIOSSLSerializationFormats) throws {
        let fileObject = try Posix.fopen(file: file, mode: "rb")
        defer {
            fclose(fileObject)
        }

        let x509: OpaquePointer?
        switch format {
        case .pem:
            x509 = CNIOBoringSSL_PEM_read_X509(fileObject, nil, nil, nil)
        case .der:
            x509 = CNIOBoringSSL_d2i_X509_fp(fileObject, nil)
        }

        if x509 == nil {
            throw NIOSSLError.failedToLoadCertificate
        }

        self.init(withOwnedReference: x509!)
    }

    /// Create a NIOSSLCertificate from a buffer of bytes in either PEM or
    /// DER format.
    ///
    /// - SeeAlso: `NIOSSLCertificate.init(bytes:format:)`
    @available(*, deprecated, renamed: "NIOSSLCertificate.init(bytes:format:)")
    public convenience init(buffer: [Int8], format: NIOSSLSerializationFormats) throws  {
        try self.init(bytes: buffer.map(UInt8.init), format: format)
    }

    /// Create a NIOSSLCertificate from a buffer of bytes in either PEM or
    /// DER format.
    public convenience init(bytes: [UInt8], format: NIOSSLSerializationFormats) throws {
        let ref = bytes.withUnsafeBytes { (ptr) -> OpaquePointer? in
            let bio = CNIOBoringSSL_BIO_new_mem_buf(ptr.baseAddress, CInt(ptr.count))!

            defer {
                CNIOBoringSSL_BIO_free(bio)
            }

            switch format {
            case .pem:
                return CNIOBoringSSL_PEM_read_bio_X509(bio, nil, nil, nil)
            case .der:
                return CNIOBoringSSL_d2i_X509_bio(bio, nil)
            }
        }

        if ref == nil {
            throw NIOSSLError.failedToLoadCertificate
        }

        self.init(withOwnedReference: ref!)
    }

    /// Create a NIOSSLCertificate from a buffer of bytes in either PEM or DER format.
    internal convenience init(bytes ptr: UnsafeRawBufferPointer, format: NIOSSLSerializationFormats) throws {
        // TODO(cory):
        // The body of this method is exactly identical to the initializer above, except for the "withUnsafeBytes" call.
        // ContiguousBytes would have been the lowest effort way to reduce this duplication, but we can't use it without
        // bringing Foundation in. Probably we should use Sequence where Element == UInt8 and the withUnsafeContiguousBytesIfAvailable
        // method, but that's a much more substantial refactor. Let's do it later.
        let bio = CNIOBoringSSL_BIO_new_mem_buf(ptr.baseAddress, CInt(ptr.count))!

        defer {
            CNIOBoringSSL_BIO_free(bio)
        }

        let ref: OpaquePointer?

        switch format {
        case .pem:
            ref = CNIOBoringSSL_PEM_read_bio_X509(bio, nil, nil, nil)
        case .der:
            ref = CNIOBoringSSL_d2i_X509_bio(bio, nil)
        }

        if ref == nil {
            throw NIOSSLError.failedToLoadCertificate
        }

        self.init(withOwnedReference: ref!)
    }

    /// Create a NIOSSLCertificate wrapping a pointer into BoringSSL.
    ///
    /// This is a function that should be avoided as much as possible because it plays poorly with
    /// BoringSSL's reference-counted memory. This function does not increment the reference count for the `X509`
    /// object here, nor does it duplicate it: it just takes ownership of the copy here. This object
    /// **will** deallocate the underlying `X509` object when deinited, and so if you need to keep that
    /// `X509` object alive you should call `X509_dup` before passing the pointer here.
    ///
    /// In general, however, this function should be avoided in favour of one of the convenience
    /// initializers, which ensure that the lifetime of the `X509` object is better-managed.
<<<<<<< HEAD
    public static func fromUnsafePointer(takingOwnership pointer: UnsafeMutablePointer<X509>) -> NIOSSLCertificate {
=======
    static func fromUnsafePointer(takingOwnership pointer: OpaquePointer) -> NIOSSLCertificate {
>>>>>>> 76164f02
        return NIOSSLCertificate(withOwnedReference: pointer)
    }

    /// Get a sequence of the alternative names in the certificate.
    internal func subjectAlternativeNames() -> SubjectAltNameSequence? {
        guard let sanExtension = CNIOBoringSSL_X509_get_ext_d2i(self.ref, NID_subject_alt_name, nil, nil) else {
            return nil
        }
        return SubjectAltNameSequence(nameStack: OpaquePointer(sanExtension))
    }
    
    /// Extracts the SHA1 hash of the subject name before it has been truncated.
    ///
    /// - returns: Numeric hash of the subject name.
    internal func getSubjectNameHash() -> UInt {
        return CNIOBoringSSL_X509_subject_name_hash(self.ref)
    }

    /// Returns the commonName field in the Subject of this certificate.
    ///
    /// It is technically possible to have multiple common names in a certificate. As the primary
    /// purpose of this field in SwiftNIO is to validate TLS certificates, we only ever return
    /// the *most significant* (i.e. last) instance of commonName in the subject.
    internal func commonName() -> [UInt8]? {
        // No subject name is unexpected, but it gives us an easy time of handling this at least.
        guard let subjectName = CNIOBoringSSL_X509_get_subject_name(self.ref) else {
            return nil
        }

        // Per the man page, to find the first entry we set lastIndex to -1. When there are no
        // more entries, -1 is returned as the index of the next entry.
        var lastIndex: CInt = -1
        var nextIndex: CInt = -1
        repeat {
            lastIndex = nextIndex
            nextIndex = CNIOBoringSSL_X509_NAME_get_index_by_NID(subjectName, NID_commonName, lastIndex)
        } while nextIndex >= 0

        // It's totally allowed to have no commonName.
        guard lastIndex >= 0 else {
            return nil
        }

        // This is very unlikely, but it could happen.
        guard let nameData = CNIOBoringSSL_X509_NAME_ENTRY_get_data(CNIOBoringSSL_X509_NAME_get_entry(subjectName, lastIndex)) else {
            return nil
        }

        // Cool, we have the name. Let's have BoringSSL give it to us in UTF-8 form and then put those bytes
        // into our own array.
        var encodedName: UnsafeMutablePointer<UInt8>? = nil
        let stringLength = CNIOBoringSSL_ASN1_STRING_to_UTF8(&encodedName, nameData)

        guard let namePtr = encodedName else {
            return nil
        }

        let arr = [UInt8](UnsafeBufferPointer(start: namePtr, count: Int(stringLength)))
        CNIOBoringSSL_OPENSSL_free(namePtr)
        return arr
    }

    deinit {
        CNIOBoringSSL_X509_free(ref)
    }
}

// MARK:- Utility Functions
// We don't really want to get too far down the road of providing helpers for things like certificates
// and private keys: this is really the domain of alternative cryptography libraries. However, to
// enable users of swift-nio-ssl to use other cryptography libraries it will be helpful to provide
// the ability to obtain the bytes that correspond to certificates and keys.
extension NIOSSLCertificate {
    /// Obtain the public key for this `NIOSSLCertificate`.
    ///
    /// - returns: This certificate's `NIOSSLPublicKey`.
    /// - throws: If an error is encountered extracting the key.
    public func extractPublicKey() throws -> NIOSSLPublicKey {
        guard let key = CNIOBoringSSL_X509_get_pubkey(self.ref) else {
            throw NIOSSLError.failCertificate("Failed to extract a public key reference")
        }

        return NIOSSLPublicKey.fromInternalPointer(takingOwnership: key)
    }

    /// Extracts the bytes of this certificate in DER format.
    ///
    /// - returns: The DER-encoded bytes for this certificate.
    /// - throws: If an error occurred while serializing the certificate.
    public func toDERBytes() throws -> [UInt8] {
        return try self.withUnsafeDERCertificateBuffer { Array($0) }
    }

    /// Create an array of `NIOSSLCertificate`s from a buffer of bytes in PEM format.
    ///
    /// - Parameter buffer: The PEM buffer to read certificates from.
    /// - Throws: If an error is encountered while reading certificates.
    /// - SeeAlso: `NIOSSLCertificate.fromPEMBytes(_:)`
    @available(*, deprecated, renamed: "NIOSSLCertificate.fromPEMBytes(_:)")
    public class func fromPEMBuffer(_ buffer: [Int8]) throws -> [NIOSSLCertificate] {
        return try fromPEMBytes(buffer.map(UInt8.init))
    }

    /// Create an array of `NIOSSLCertificate`s from a buffer of bytes in PEM format.
    ///
    /// - Parameter bytes: The PEM buffer to read certificates from.
    /// - Throws: If an error is encountered while reading certificates.
    public class func fromPEMBytes(_ bytes: [UInt8]) throws -> [NIOSSLCertificate] {
        CNIOBoringSSL_ERR_clear_error()
        defer {
            CNIOBoringSSL_ERR_clear_error()
        }

        return try bytes.withUnsafeBytes { (ptr) -> [NIOSSLCertificate] in
            let bio = CNIOBoringSSL_BIO_new_mem_buf(ptr.baseAddress, CInt(ptr.count))!
            defer {
                CNIOBoringSSL_BIO_free(bio)
            }

            return try readCertificatesFromBIO(bio)
        }
    }

    /// Create an array of `NIOSSLCertificate`s from a file at a given path in PEM format.
    ///
    /// - Parameter file: The PEM file to read certificates from.
    /// - Throws: If an error is encountered while reading certificates.
    public class func fromPEMFile(_ path: String) throws -> [NIOSSLCertificate] {
        CNIOBoringSSL_ERR_clear_error()
        defer {
            CNIOBoringSSL_ERR_clear_error()
        }

        guard let bio = CNIOBoringSSL_BIO_new(CNIOBoringSSL_BIO_s_file()) else {
            throw NIOSSLError.failCertificate("Failed to create a BIO handle to read a PEM file")
        }
        defer {
            CNIOBoringSSL_BIO_free(bio)
        }

        guard CNIOBoringSSL_BIO_read_filename(bio, path) > 0 else {
            throw NIOSSLError.failedToLoadCertificate
        }

        return try readCertificatesFromBIO(bio)
    }

    /// Returns the timestamp before which this certificate is not valid.
    ///
    /// The value is in seconds since the UNIX epoch.
    public var notValidBefore: time_t {
        // This ref is owned by self.
        let notBefore = CNIOBoringSSL_X509_get0_notBefore(self.ref)!
        return notBefore.timeSinceEpoch
    }

    /// Returns the timestamp after which this certificate is not valid.
    ///
    /// The value is in seconds since the UNIX epoch.
    public var notValidAfter: time_t {
        // This ref is owned by self.
        let notAfter = CNIOBoringSSL_X509_get0_notAfter(self.ref)!
        return notAfter.timeSinceEpoch
    }

    /// Reads `NIOSSLCertificate`s from the given BIO.
    private class func readCertificatesFromBIO(_ bio: UnsafeMutablePointer<BIO>) throws -> [NIOSSLCertificate] {
        guard let x509 = CNIOBoringSSL_PEM_read_bio_X509_AUX(bio, nil, nil, nil) else {
            throw NIOSSLError.failedToLoadCertificate
        }

        var certificates = [NIOSSLCertificate(withOwnedReference: x509)]

        while let x = CNIOBoringSSL_PEM_read_bio_X509(bio, nil, nil, nil) {
            certificates.append(.init(withOwnedReference: x))
        }

        let err = CNIOBoringSSL_ERR_peek_error()

        // If we hit the end of the file then it's not a real error, we just read as much as we could.
        if CNIOBoringSSLShims_ERR_GET_LIB(err) == ERR_LIB_PEM && CNIOBoringSSLShims_ERR_GET_REASON(err) == PEM_R_NO_START_LINE {
            CNIOBoringSSL_ERR_clear_error()
        } else {
            throw NIOSSLError.failedToLoadCertificate
        }

        return certificates
    }

    /// Calls the given body function with a temporary buffer containing the DER-encoded bytes of this
    /// certificate. This function does allocate for these bytes, but there is no way to avoid doing so with the
    /// X509 API in BoringSSL.
    ///
    /// The pointer provided to the closure is not valid beyond the lifetime of this method call.
    private func withUnsafeDERCertificateBuffer<T>(_ body: (UnsafeRawBufferPointer) throws -> T) throws -> T {
        guard let bio = CNIOBoringSSL_BIO_new(CNIOBoringSSL_BIO_s_mem()) else {
            throw NIOSSLError.failCertificate("Failed to malloc for a BIO handler")
        }

        defer {
            CNIOBoringSSL_BIO_free(bio)
        }

        let rc = CNIOBoringSSL_i2d_X509_bio(bio, self.ref)
        guard rc == 1 else {
            let errorStack = BoringSSLError.buildErrorStack()
            throw BoringSSLError.unknownError(errorStack)
        }

        var dataPtr: UnsafeMutablePointer<CChar>? = nil
        let length = CNIOBoringSSL_BIO_get_mem_data(bio, &dataPtr)

        guard let bytes = dataPtr.map({ UnsafeRawBufferPointer(start: $0, count: length) }) else {
            throw NIOSSLError.failCertificate("Failed to map bytes from a certificate")
        }

        return try body(bytes)
    }
}

extension NIOSSLCertificate: Equatable {
    public static func ==(lhs: NIOSSLCertificate, rhs: NIOSSLCertificate) -> Bool {
        return CNIOBoringSSL_X509_cmp(lhs.ref, rhs.ref) == 0
    }
}


extension NIOSSLCertificate: Hashable {
    public func hash(into hasher: inout Hasher) {
        // We just hash the DER bytes of the cert. If we can't get the bytes, this is a fatal error as
        // we have no way to recover from it. It's unfortunate that this allocates, but the code to hash
        // a certificate in any other way is too fragile to justify.
        try! self.withUnsafeDERCertificateBuffer { hasher.combine(bytes: $0) }
    }
}

/// A helper sequence object that enables us to represent subject alternative names
/// as an iterable Swift sequence.
internal class SubjectAltNameSequence: Sequence, IteratorProtocol {
    typealias Element = NIOSSLCertificate.AlternativeName

    private let nameStack: OpaquePointer
    private var nextIdx: Int
    private let stackSize: Int

    init(nameStack: OpaquePointer) {
        self.nameStack = nameStack
        self.stackSize = CNIOBoringSSLShims_sk_GENERAL_NAME_num(nameStack)
        self.nextIdx = 0
    }

    private func addressFromBytes(bytes: UnsafeBufferPointer<UInt8>) -> NIOSSLCertificate.IPAddress? {
        switch bytes.count {
        case 4:
            let addr = bytes.baseAddress?.withMemoryRebound(to: in_addr.self, capacity: 1) {
                return $0.pointee
            }
            guard let innerAddr = addr else {
                return nil
            }
            return .ipv4(innerAddr)
        case 16:
            let addr = bytes.baseAddress?.withMemoryRebound(to: in6_addr.self, capacity: 1) {
                return $0.pointee
            }
            guard let innerAddr = addr else {
                return nil
            }
            return .ipv6(innerAddr)
        default:
            return nil
        }
    }

    func next() -> NIOSSLCertificate.AlternativeName? {
        guard self.nextIdx < self.stackSize else {
            return nil
        }

        guard let name = CNIOBoringSSLShims_sk_GENERAL_NAME_value(self.nameStack, self.nextIdx) else {
            fatalError("Unexpected null pointer when unwrapping SAN value")
        }

        self.nextIdx += 1

        switch name.pointee.type {
        case GEN_DNS:
            let namePtr = UnsafeBufferPointer(start: CNIOBoringSSL_ASN1_STRING_get0_data(name.pointee.d.ia5),
                                              count: Int(CNIOBoringSSL_ASN1_STRING_length(name.pointee.d.ia5)))
            let nameString = [UInt8](namePtr)
            return .dnsName(nameString)
        case GEN_IPADD:
            let addrPtr = UnsafeBufferPointer(start: CNIOBoringSSL_ASN1_STRING_get0_data(name.pointee.d.ia5),
                                              count: Int(CNIOBoringSSL_ASN1_STRING_length(name.pointee.d.ia5)))
            guard let addr = addressFromBytes(bytes: addrPtr) else {
                // This should throw, but we can't throw from next(). Skip this instead.
                return self.next()
            }
            return .ipAddress(addr)
        default:
            // We don't recognise this name type. Skip it.
            return next()
        }
    }

    deinit {
        CNIOBoringSSL_GENERAL_NAMES_free(self.nameStack)
    }
}

extension NIOSSLCertificate: CustomStringConvertible {
    
    public var description: String {
        let serialNumber = self.serialNumber.map { String($0, radix: 16) }.reduce("", +)
        var desc = "<NIOSSLCertificate;serial_number=\(serialNumber)"
        if let commonNameBytes = self.commonName() {
            let commonName = String(decoding: commonNameBytes, as: UTF8.self)
            desc += ";common_name=" + commonName
        }
        if let alternativeName = self.subjectAlternativeNames() {
            let altNames = alternativeName.map { name in
                switch name {
                case .dnsName(let bytes):
                    return String(decoding: bytes, as: UTF8.self)
                case .ipAddress(let address):
                    return String(describing: address)
                }
            }.joined(separator: ",")
            desc += ";alternative_names=\(altNames)"
        }
        return desc + ">"
    }
    
}

extension NIOSSLCertificate.IPAddress: CustomStringConvertible {
    
    private static let ipv4AddressLength = 16
    private static let ipv6AddressLength = 46
    
    /// A string representation of the IP address.
    /// E.g. IPv4: `192.168.0.1`
    /// E.g. IPv6: `2001:db8::1`
    public var description: String {
        switch self {
        case .ipv4(let addr):
            return self.ipv4ToString(addr)
        case .ipv6(let addr):
            return self.ipv6ToString(addr)
        }
    }
    
    private func ipv4ToString(_ address: in_addr) -> String {
        var address = address
        var dest: [CChar] = Array(repeating: 0, count: NIOSSLCertificate.IPAddress.ipv4AddressLength)
        dest.withUnsafeMutableBufferPointer { pointer in
            let result = inet_ntop(AF_INET, &address, pointer.baseAddress!, socklen_t(pointer.count))
            precondition(result != nil, "The IP address was invalid. This should never happen as we're within the IP address struct.")
        }
        return String(cString: &dest)
    }
    
    private func ipv6ToString(_ address: in6_addr) -> String {
        var address = address
        var dest: [CChar] = Array(repeating: 0, count: NIOSSLCertificate.IPAddress.ipv6AddressLength)
        dest.withUnsafeMutableBufferPointer { pointer in
            let result = inet_ntop(AF_INET6, &address, pointer.baseAddress!, socklen_t(pointer.count))
            precondition(result != nil, "The IP address was invalid. This should never happen as we're within the IP address struct.")
        }
        return String(cString: &dest)
    }
}

extension UnsafePointer where Pointee == ASN1_TIME {
    var timeSinceEpoch: time_t {
        let epochTime = CNIOBoringSSL_ASN1_TIME_new()!
        defer {
            CNIOBoringSSL_ASN1_TIME_free(epochTime)
        }

        // This sets the ASN1_TIME to epoch time.
        CNIOBoringSSL_ASN1_TIME_set(epochTime, 0)
        var day = CInt(0)
        var seconds = CInt(0)

        let rc = CNIOBoringSSL_ASN1_TIME_diff(&day, &seconds, epochTime, self)
        precondition(rc != 0)

        // 86400 seconds in a day
        return time_t(day) * 86400 + time_t(seconds)
    }
}<|MERGE_RESOLUTION|>--- conflicted
+++ resolved
@@ -12,25 +12,8 @@
 //
 //===----------------------------------------------------------------------===//
 
-<<<<<<< HEAD
-//#if compiler(>=5.1) && compiler(<5.4)
-//@_implementationOnly import CNIOBoringSSL
-//@_implementationOnly import CNIOBoringSSLShims
-//#else
-//import CNIOBoringSSL
-//import CNIOBoringSSLShims
-//#endif
-
-// Import all (header + implementation)
-// Otherwise, this following func is error
-// static public func fromUnsafePointer(takingOwnership pointer: UnsafeMutablePointer<EVP_PKEY>) -> NIOSSLPrivateKey
-
 import CNIOBoringSSL
 import CNIOBoringSSLShims
-import NIO
-=======
-@_implementationOnly import CNIOBoringSSL
-@_implementationOnly import CNIOBoringSSLShims
 import NIOCore
 
 #if os(macOS) || os(iOS) || os(watchOS) || os(tvOS)
@@ -41,7 +24,6 @@
 #error("unsupported os")
 #endif
 
->>>>>>> 76164f02
 #if os(macOS) || os(iOS) || os(watchOS) || os(tvOS)
 import struct Darwin.time_t
 #elseif canImport(Glibc)
@@ -58,17 +40,13 @@
 /// to obtain an in-memory representation of a TLS certificate from a buffer of
 /// bytes or from a file path.
 public class NIOSSLCertificate {
-<<<<<<< HEAD
-    public let _ref: UnsafeMutableRawPointer/*<X509>*/
-=======
-    @usableFromInline
-    internal let _ref: OpaquePointer/*<X509>*/
+    
+    public let _ref: OpaquePointer/*<X509>*/
 
     @inlinable
-    internal func withUnsafeMutableX509Pointer<ResultType>(_ body: (OpaquePointer) throws -> ResultType) rethrows -> ResultType {
+    public func withUnsafeMutableX509Pointer<ResultType>(_ body: (OpaquePointer) throws -> ResultType) rethrows -> ResultType {
         return try body(self._ref)
     }
->>>>>>> 76164f02
 
     // Internal to this class we can just access the ref directly.
     private var ref: OpaquePointer {
@@ -192,11 +170,7 @@
     ///
     /// In general, however, this function should be avoided in favour of one of the convenience
     /// initializers, which ensure that the lifetime of the `X509` object is better-managed.
-<<<<<<< HEAD
-    public static func fromUnsafePointer(takingOwnership pointer: UnsafeMutablePointer<X509>) -> NIOSSLCertificate {
-=======
-    static func fromUnsafePointer(takingOwnership pointer: OpaquePointer) -> NIOSSLCertificate {
->>>>>>> 76164f02
+    public static func fromUnsafePointer(takingOwnership pointer: OpaquePointer) -> NIOSSLCertificate {
         return NIOSSLCertificate(withOwnedReference: pointer)
     }
 
