--- conflicted
+++ resolved
@@ -118,25 +118,15 @@
 /// to obtain an in-memory representation of a key from a buffer of
 /// bytes or from a file path.
 public final class NIOSSLPrivateKey {
-<<<<<<< HEAD
 
     public enum Representation {
-        case native(UnsafeMutableRawPointer /*<EVP_PKEY*/)
-=======
-    @usableFromInline
-    internal enum Representation {
         case native(OpaquePointer /*<EVP_PKEY*/)
->>>>>>> 678b6412
         case custom(AnyNIOSSLCustomPrivateKey)
     }
 
     public let representation: Representation
 
-<<<<<<< HEAD
-    public func withUnsafeMutableEVPPKEYPointer<ReturnType>(_ body: (UnsafeMutablePointer<EVP_PKEY>) throws -> ReturnType) rethrows -> ReturnType {
-=======
     internal func withUnsafeMutableEVPPKEYPointer<ReturnType>(_ body: (OpaquePointer) throws -> ReturnType) rethrows -> ReturnType {
->>>>>>> 678b6412
         guard case .native(let pointer) = self.representation else {
             preconditionFailure()
         }
@@ -314,11 +304,7 @@
     ///
     /// In general, however, this function should be avoided in favour of one of the convenience
     /// initializers, which ensure that the lifetime of the EVP_PKEY object is better-managed.
-<<<<<<< HEAD
-    static public func fromUnsafePointer(takingOwnership pointer: UnsafeMutablePointer<EVP_PKEY>) -> NIOSSLPrivateKey {
-=======
     static internal func fromUnsafePointer(takingOwnership pointer: OpaquePointer) -> NIOSSLPrivateKey {
->>>>>>> 678b6412
         return NIOSSLPrivateKey(withReference: pointer)
     }
 
